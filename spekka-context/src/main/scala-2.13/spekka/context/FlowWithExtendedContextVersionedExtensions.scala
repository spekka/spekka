/*
 * Copyright 2022 Andrea Zito
 *
 * Licensed under the Apache License, Version 2.0 (the "License");
 * you may not use this file except in compliance with the License.
 * You may obtain a copy of the License at
 *
 *     http://www.apache.org/licenses/LICENSE-2.0
 *
 * Unless required by applicable law or agreed to in writing, software
 * distributed under the License is distributed on an "AS IS" BASIS,
 * WITHOUT WARRANTIES OR CONDITIONS OF ANY KIND, either express or implied.
 * See the License for the specific language governing permissions and
 * limitations under the License.
 */

package spekka.context

import akka.stream.scaladsl.Flow

<<<<<<< HEAD
=======
import scala.concurrent.Future

>>>>>>> c4b13609
/** Extension to [[FlowWithExtendedContext]] for Scala 2.13
  */
trait FlowWithExtendedContextVersionedExtensions {
  import FlowWithExtendedContext.syntax._

  /** Defers invoking the create function to create a future flow until there downstream demand has
    * caused upstream to send a first element.
    *
    * The materialized future value is completed with the materialized value of the created flow
    * when that has successfully been materialized.
    *
    * If the create function throws or returns a future that fails the stream is failed, in this
    * case the materialized future value is failed with a NeverMaterializedException.
    *
    * Note that asynchronous boundaries (and other operators) in the stream may do pre-fetching
    * which counter acts the laziness and can trigger the factory earlier than expected.
    */
  def lazyFutureFlow[In, Out, Ctx, M](
      create: () => Future[FlowWithExtendedContext[In, Out, Ctx, M]]
    ): FlowWithExtendedContext[In, Out, Ctx, Future[M]] = {
    implicit val ec = scala.concurrent.ExecutionContext.parasitic
    Flow.lazyFutureFlow(() => create().map(_.toFlow)).asFlowWithExtendedContextUnsafe
  }
}<|MERGE_RESOLUTION|>--- conflicted
+++ resolved
@@ -18,11 +18,8 @@
 
 import akka.stream.scaladsl.Flow
 
-<<<<<<< HEAD
-=======
 import scala.concurrent.Future
 
->>>>>>> c4b13609
 /** Extension to [[FlowWithExtendedContext]] for Scala 2.13
   */
 trait FlowWithExtendedContextVersionedExtensions {
