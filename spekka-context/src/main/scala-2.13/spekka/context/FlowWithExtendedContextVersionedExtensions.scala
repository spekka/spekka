--- conflicted
+++ resolved
@@ -20,12 +20,7 @@
 
 import scala.concurrent.Future
 
-<<<<<<< HEAD
-/**
-  * Extension to [[FlowWithExtendedContext]] for Scala 2.13
-=======
 /** Extension to [[FlowWithExtendedContext]] for Scala 2.13
->>>>>>> aa47c6b4
   */
 trait FlowWithExtendedContextVersionedExtensions {
   import FlowWithExtendedContext.syntax._
